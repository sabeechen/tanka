--- conflicted
+++ resolved
@@ -1,10 +1,5 @@
 # download kubectl
-<<<<<<< HEAD
-FROM golang:1.21.1 as kubectl
-=======
-FROM golang:1.21.3-alpine as kubectl
-RUN apk add --no-cache curl
->>>>>>> b53beb50
+FROM golang:1.21.3 as kubectl
 RUN export VERSION=$(curl -s https://storage.googleapis.com/kubernetes-release/release/stable.txt) &&\
     export OS=$(go env GOOS) && \
     export ARCH=$(go env GOARCH) &&\
@@ -12,23 +7,11 @@
     chmod +x /usr/local/bin/kubectl
 
 # build jsonnet-bundler
-<<<<<<< HEAD
-FROM golang:1.21.1 as jb
+FROM golang:1.21.3 as jb
 RUN export OS=$(go env GOOS) &&\
     export ARCH=$(go env GOARCH) &&\
     curl -o /usr/local/bin/jb -L "https://github.com/jsonnet-bundler/jsonnet-bundler/releases/download/v0.5.1/jb-${OS}-${ARCH}" &&\
     chmod +x /usr/local/bin/jb
-
-=======
-FROM golang:1.21.3-alpine as jb
-WORKDIR /tmp
-RUN apk add --no-cache git make bash &&\
-    git clone https://github.com/jsonnet-bundler/jsonnet-bundler &&\
-    ls /bin &&\
-    cd jsonnet-bundler &&\
-    make static &&\
-    mv _output/jb /usr/local/bin/jb
->>>>>>> b53beb50
 
 FROM golang:1.21.3-alpine as helm
 WORKDIR /tmp/helm
@@ -52,14 +35,6 @@
     curl -SL "https://github.com/kubernetes-sigs/kustomize/releases/download/${TAG}/kustomize_${VERSION_TAG}_${OS}_${ARCH}.tar.gz" > kustomize.tgz && \
     tar -xvf kustomize.tgz
 
-<<<<<<< HEAD
-=======
-FROM golang:1.21.3 as build
-WORKDIR /app
-COPY . .
-RUN make static
-
->>>>>>> b53beb50
 # assemble final container
 FROM alpine:3.18
 RUN apk add --no-cache coreutils diffutils less git openssh-client
